--- conflicted
+++ resolved
@@ -286,7 +286,8 @@
 .Throw hardware at it
 In a studio, programmers are spoiled: fastest CPU's, multiple SSD's etc
 
-<<<<<<< HEAD
+TODO: split into sep. slides - opportunity to add pics
+
 Fighting the compiler
 ---------------------
 .Head no warning!
@@ -304,9 +305,6 @@
 [source]
 inline, __inline, __forceinline
 TODO: gcc & clang
-=======
-TODO: split into sep. slides - opportunity to add pics
->>>>>>> 649ce138
 
 Flavors of C++
 ---------------
